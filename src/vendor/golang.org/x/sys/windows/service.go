--- conflicted
+++ resolved
@@ -131,8 +131,6 @@
 	SC_EVENT_DATABASE_CHANGE = 0
 	SC_EVENT_PROPERTY_CHANGE = 1
 	SC_EVENT_STATUS_CHANGE   = 2
-<<<<<<< HEAD
-=======
 
 	SERVICE_START_REASON_DEMAND             = 0x00000001
 	SERVICE_START_REASON_AUTO               = 0x00000002
@@ -141,7 +139,6 @@
 	SERVICE_START_REASON_DELAYEDAUTO        = 0x00000010
 
 	SERVICE_DYNAMIC_INFORMATION_LEVEL_START_REASON = 1
->>>>>>> 63312561
 )
 
 type SERVICE_STATUS struct {
@@ -226,10 +223,7 @@
 	LockDuration uint32
 }
 
-<<<<<<< HEAD
-=======
 //sys	OpenSCManager(machineName *uint16, databaseName *uint16, access uint32) (handle Handle, err error) [failretval==0] = advapi32.OpenSCManagerW
->>>>>>> 63312561
 //sys	CloseServiceHandle(handle Handle) (err error) = advapi32.CloseServiceHandle
 //sys	CreateService(mgr Handle, serviceName *uint16, displayName *uint16, access uint32, srvType uint32, startType uint32, errCtl uint32, pathName *uint16, loadOrderGroup *uint16, tagId *uint32, dependencies *uint16, serviceStartName *uint16, password *uint16) (handle Handle, err error) [failretval==0] = advapi32.CreateServiceW
 //sys	OpenService(mgr Handle, serviceName *uint16, access uint32) (handle Handle, err error) [failretval==0] = advapi32.OpenServiceW
@@ -248,10 +242,6 @@
 //sys	QueryServiceStatusEx(service Handle, infoLevel uint32, buff *byte, buffSize uint32, bytesNeeded *uint32) (err error) = advapi32.QueryServiceStatusEx
 //sys	NotifyServiceStatusChange(service Handle, notifyMask uint32, notifier *SERVICE_NOTIFY) (ret error) = advapi32.NotifyServiceStatusChangeW
 //sys	SubscribeServiceChangeNotifications(service Handle, eventType uint32, callback uintptr, callbackCtx uintptr, subscription *uintptr) (ret error) = sechost.SubscribeServiceChangeNotifications?
-<<<<<<< HEAD
-//sys	UnsubscribeServiceChangeNotifications(subscription uintptr) = sechost.UnsubscribeServiceChangeNotifications?
-=======
 //sys	UnsubscribeServiceChangeNotifications(subscription uintptr) = sechost.UnsubscribeServiceChangeNotifications?
 //sys	RegisterServiceCtrlHandlerEx(serviceName *uint16, handlerProc uintptr, context uintptr) (handle Handle, err error) = advapi32.RegisterServiceCtrlHandlerExW
-//sys	QueryServiceDynamicInformation(service Handle, infoLevel uint32, dynamicInfo unsafe.Pointer) (err error) = advapi32.QueryServiceDynamicInformation?
->>>>>>> 63312561
+//sys	QueryServiceDynamicInformation(service Handle, infoLevel uint32, dynamicInfo unsafe.Pointer) (err error) = advapi32.QueryServiceDynamicInformation?